--- conflicted
+++ resolved
@@ -12,8 +12,6 @@
     # n8n access
     location /n8n/ {
         proxy_pass http://n8n:5678/;
-<<<<<<< HEAD
-=======
         proxy_set_header Host $host;
         proxy_set_header X-Real-IP $remote_addr;
         proxy_set_header X-Forwarded-For $proxy_add_x_forwarded_for;
@@ -34,56 +32,37 @@
     # Lawyer Chat application
     location /chat {
         proxy_pass http://lawyer-chat:3000/chat;
->>>>>>> 89539651
         proxy_set_header Host $host;
         proxy_set_header X-Real-IP $remote_addr;
         proxy_set_header X-Forwarded-For $proxy_add_x_forwarded_for;
         proxy_set_header X-Forwarded-Proto $scheme;
         
-<<<<<<< HEAD
-        # WebSocket support for n8n
-=======
         # WebSocket support for real-time features
->>>>>>> 89539651
         proxy_http_version 1.1;
         proxy_set_header Upgrade $http_upgrade;
         proxy_set_header Connection "upgrade";
         
-<<<<<<< HEAD
-        # Timeout settings (10 minutes)
-=======
         # Timeout settings
->>>>>>> 89539651
         proxy_read_timeout 600s;
         proxy_connect_timeout 600s;
         proxy_send_timeout 600s;
         send_timeout 600s;
     }
 
-<<<<<<< HEAD
-    # Lawyer Chat application
-    location /chat {
-        proxy_pass http://lawyer-chat:3000/chat;
-=======
     # Webhooks - CRITICAL for chat functionality
     location /webhook/ {
         proxy_pass http://n8n:5678/webhook/;
->>>>>>> 89539651
         proxy_set_header Host $host;
         proxy_set_header X-Real-IP $remote_addr;
         proxy_set_header X-Forwarded-For $proxy_add_x_forwarded_for;
         proxy_set_header X-Forwarded-Proto $scheme;
         
-<<<<<<< HEAD
-        # WebSocket support for real-time features
-=======
         # WebSocket support
->>>>>>> 89539651
         proxy_http_version 1.1;
         proxy_set_header Upgrade $http_upgrade;
         proxy_set_header Connection "upgrade";
         
-        # Timeout settings
+        # Timeout settings (10 minutes)
         proxy_read_timeout 600s;
         proxy_connect_timeout 600s;
         proxy_send_timeout 600s;
@@ -94,37 +73,18 @@
         proxy_request_buffering off;
     }
 
-<<<<<<< HEAD
-    # Webhooks - CRITICAL for chat functionality
-    location /webhook/ {
-        proxy_pass http://n8n:5678/webhook/;
-=======
     # Court Processor API
     location /api/court/ {
         proxy_pass http://court-processor:8090/;
->>>>>>> 89539651
         proxy_set_header Host $host;
         proxy_set_header X-Real-IP $remote_addr;
         proxy_set_header X-Forwarded-For $proxy_add_x_forwarded_for;
         proxy_set_header X-Forwarded-Proto $scheme;
         
-<<<<<<< HEAD
-        # WebSocket support
-        proxy_http_version 1.1;
-        proxy_set_header Upgrade $http_upgrade;
-        proxy_set_header Connection "upgrade";
-        
-        # Timeout settings (10 minutes)
-=======
         # Timeout settings for long-running operations
->>>>>>> 89539651
         proxy_read_timeout 600s;
         proxy_connect_timeout 600s;
         proxy_send_timeout 600s;
         send_timeout 600s;
-        
-        # Important for n8n webhooks
-        proxy_buffering off;
-        proxy_request_buffering off;
     }
 }