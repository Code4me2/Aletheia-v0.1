services:
  web:
    image: nginx:latest
    ports:
<<<<<<< HEAD
      - "${WEB_HOST:-127.0.0.1}:${WEB_PORT:-8080}:80"
=======
      - "${WEB_PORT:-8080}:80"
      - "${REVERSE_PROXY_PORT:-8082}:8082"
>>>>>>> 835c8a4d
    volumes:
      - ./website:/usr/share/nginx/html
      - ./nginx/nginx.conf:/etc/nginx/nginx.conf:ro
      - ./nginx/conf.d:/etc/nginx/conf.d:ro
    networks:
      - frontend
      - backend
    depends_on:
      - n8n
    healthcheck:
      test: ["CMD", "service", "nginx", "status"]
      interval: 30s
      timeout: 10s
      retries: 3
  
  db:
    image: postgres:latest
    ports:
      - "${POSTGRES_PORT:-8200}:5432"
    environment:
      POSTGRES_PASSWORD: "${DB_PASSWORD}"  # Use environment variable
      POSTGRES_USER: "${DB_USER}"          # Use environment variable
      POSTGRES_DB: "${DB_NAME}"            # Use environment variable
    volumes:
      - postgres_data:/var/lib/postgresql/data
      - ./scripts/init-databases.sh:/docker-entrypoint-initdb.d/01-init-databases.sh
    networks:
      - backend
    healthcheck:
      test: ["CMD-SHELL", "pg_isready -U ${DB_USER} -d ${DB_NAME}"]
      interval: 30s
      timeout: 5s
      retries: 3

  n8n:
    build:
      context: .
      dockerfile: Dockerfile.n8n
    ports:
      - "${N8N_PORT:-5678}:5678"
    environment:
      - N8N_HOST=0.0.0.0
      - N8N_PORT=5678
      - NODE_ENV=production
      - N8N_ENCRYPTION_KEY="${N8N_ENCRYPTION_KEY}"  # Use environment variable
      - N8N_ENFORCE_SETTINGS_FILE_PERMISSIONS=true
      - N8N_RUNNERS_ENABLED=true
      - N8N_CORS_ENABLED=true
      - N8N_CORS_ALLOW_ORIGIN="${N8N_CORS_ORIGIN:-http://localhost:8080}"
      - EXECUTIONS_TIMEOUT=600  # 10 minutes
      - EXECUTIONS_TIMEOUT_MAX=3600  # 1 hour
      - N8N_CUSTOM_EXTENSIONS=/home/node/.n8n/custom
      - N8N_USER_FOLDER=/home/node
    volumes:
      - n8n_data:/data
      - ./n8n/local-files:/files
      - ./workflow_json:/workflows:ro
    networks:
      - backend
      - frontend
    healthcheck:
      test: ["CMD", "sh", "-c", "netstat -ln | grep 5678"]
      interval: 30s
      timeout: 10s
      retries: 3

  court-processor:
    build:
      context: ./court-processor
      dockerfile: Dockerfile
    environment:
      DATABASE_URL: postgresql://${DB_USER}:${DB_PASSWORD}@db:5432/${DB_NAME}
      PYTHONPATH: /app
      COURTLISTENER_API_TOKEN: ${COURTLISTENER_API_TOKEN}
      COURTLISTENER_API_KEY: ${COURTLISTENER_API_TOKEN}
      PACER_USERNAME: ${PACER_USERNAME}
      PACER_PASSWORD: ${PACER_PASSWORD}
      RECAP_WEBHOOK_URL: http://recap-webhook:5000/webhook/recap-fetch
    volumes:
      - ./court-data/pdfs:/data/pdfs
      - ./court-data/logs:/data/logs
      - ./court-processor:/app
    depends_on:
      - db
      - recap-webhook
    networks:
      - backend
    restart: unless-stopped
  
  recap-webhook:
    build:
      context: ./court-processor/api
      dockerfile: Dockerfile
    environment:
      COURTLISTENER_API_TOKEN: ${COURTLISTENER_API_TOKEN}
      COURTLISTENER_API_KEY: ${COURTLISTENER_API_TOKEN}
      RECAP_DOWNLOAD_DIR: /data/recap_downloads
      RECAP_WEBHOOK_SECRET: ${RECAP_WEBHOOK_SECRET}
      FLASK_ENV: production
      PYTHONPATH: /app/court-processor
    ports:
      - "${RECAP_WEBHOOK_PORT:-5001}:5000"
    volumes:
      - ./court-data/recap_downloads:/data/recap_downloads
      - ./court-processor:/app/court-processor
    networks:
      - backend
    restart: unless-stopped
    healthcheck:
      test: ["CMD", "curl", "-f", "http://localhost:5000/health"]
      interval: 30s
      timeout: 10s
      retries: 3

  lawyer-chat:
    build: 
      context: ./services/lawyer-chat
      dockerfile: Dockerfile
    container_name: lawyer-chat
    environment:
      - NODE_ENV=production
      - HOSTNAME=0.0.0.0
      - DATABASE_URL=postgresql://${DB_USER}:${DB_PASSWORD}@db:5432/lawyerchat
      - NEXTAUTH_SECRET=${NEXTAUTH_SECRET}
      - NEXTAUTH_URL=http://localhost:8080/chat
      - NEXT_PUBLIC_NEXTAUTH_URL=http://localhost:8080/chat
      - FIELD_ENCRYPTION_KEY=${FIELD_ENCRYPTION_KEY}
      - N8N_WEBHOOK_URL=http://n8n:5678/webhook/c188c31c-1c45-4118-9ece-5b6057ab5177
      - N8N_API_KEY=${N8N_API_KEY}
      - N8N_API_SECRET=${N8N_API_SECRET}
      # Email config
      - SMTP_HOST=${SMTP_HOST}
      - SMTP_PORT=${SMTP_PORT}
      - SMTP_USER=${SMTP_USER}
      - SMTP_PASS=${SMTP_PASS}
      - SMTP_FROM=${SMTP_FROM}
      # Prisma
      - PRISMA_ENGINES_CHECKSUM_IGNORE_MISSING=1
      # Redis config
      - REDIS_URL=redis://redis:6379/0
    depends_on:
      - db
      - n8n
      - redis
    networks:
      - backend
      - frontend
    healthcheck:
      test: ["CMD", "wget", "-q", "--spider", "http://0.0.0.0:3000/chat/api/csrf"]
      interval: 30s
      timeout: 10s
      retries: 3

  ai-portal:
    build:
      context: ./services/ai-portal
      dockerfile: Dockerfile
    container_name: ai-portal-app
    restart: unless-stopped
    networks:
      - frontend

  ai-portal-nginx:
    image: nginx:alpine
    container_name: ai-portal-nginx
    restart: unless-stopped
    ports:
      - "${AI_PORTAL_PORT:-8085}:80"
    volumes:
      - ./services/ai-portal/nginx.conf:/etc/nginx/nginx.conf:ro
    depends_on:
      - ai-portal
    networks:
      - frontend

  redis:
    image: redis:7-alpine
    container_name: redis
    restart: unless-stopped
    ports:
      - "${REDIS_PORT:-8201}:6379"
    volumes:
      - redis_data:/data
    command: redis-server --appendonly yes
    networks:
      - backend
    healthcheck:
      test: ["CMD", "redis-cli", "ping"]
      interval: 30s
      timeout: 10s
      retries: 3

  docker-api:
    build:
      context: ./docker-api
      dockerfile: Dockerfile
    container_name: docker-api
    restart: unless-stopped
    ports:
      - "5002:5000"
    volumes:
      - /var/run/docker.sock:/var/run/docker.sock:ro
      - .:/workspace:ro
    networks:
      - frontend
    environment:
      - FLASK_ENV=production
    healthcheck:
      test: ["CMD", "curl", "-f", "http://localhost:5000/health"]
      interval: 30s
      timeout: 10s
      retries: 3

volumes:
  postgres_data:
  n8n_data:
  redis_data:

networks:
  frontend:
    driver: bridge
  backend:
    driver: bridge<|MERGE_RESOLUTION|>--- conflicted
+++ resolved
@@ -2,12 +2,8 @@
   web:
     image: nginx:latest
     ports:
-<<<<<<< HEAD
       - "${WEB_HOST:-127.0.0.1}:${WEB_PORT:-8080}:80"
-=======
-      - "${WEB_PORT:-8080}:80"
-      - "${REVERSE_PROXY_PORT:-8082}:8082"
->>>>>>> 835c8a4d
+      - "${WEB_HOST:-127.0.0.1}:${REVERSE_PROXY_PORT:-8082}:8082"
     volumes:
       - ./website:/usr/share/nginx/html
       - ./nginx/nginx.conf:/etc/nginx/nginx.conf:ro
